/*
Copyright 2013 Tamás Gulácsi

Licensed under the Apache License, Version 2.0 (the "License");
you may not use this file except in compliance with the License.
You may obtain a copy of the License at

       http://www.apache.org/licenses/LICENSE-2.0

Unless required by applicable law or agreed to in writing, software
distributed under the License is distributed on an "AS IS" BASIS,
WITHOUT WARRANTIES OR CONDITIONS OF ANY KIND, either express or implied.
See the License for the specific language governing permissions and
limitations under the License.
*/

package main

import (
	"bytes"
	"flag"
	"io/ioutil"
	"log"
	"os"
	"os/exec"
	"strings"
	"sync"
	"testing"
	"time"

	"github.com/tgulacsi/goracle/oracle"
)

// TestGen tests the generation - for this, it needs a dsn with privileges
// if you get "ORA-01031: insufficient privileges", then you need
// GRANT CREATE PROCEDURE TO username;
func TestGenSimple(t *testing.T) {
	conn := getConnection(t)

	cu := conn.NewCursor()
	defer cu.Close()

	build(t)
	outFn := generateAndBuild(t, "SIMPLE_")

	for i, todo := range [][3]string{
		{"simple_char_in", `{"txt": "abraka dabra"}`, `{}`},
		{"simple_char_out", `{}`, `{"ret":"A"}`},
		{"simple_num_in", `{"num": 33}`, `{}`},
		{"simple_num_out", `{}`, `{"ret":0.6666666666666665}`},
		{"simple_date_in", `{"dat": "2013-12-25T21:15:00+01:00"}`, `{}`},
		{"simple_date_out", `{}`, `{"ret":"{{NOW}}"}`}, // 5.
		{"simple_char_in_char_ret", `{"txt": "abraka dabra"}`, `{"ret":"Typ=1 Len=12: 97,98,114,97,107,97,32,100,97,98,114,97"}`},
		{"simple_all_inout",
			`{"txt1": "abraka", "txt3": "A", "int1": -1, "int3": -2, "num1": 0.1, "num3": 0.3, "dt1": null, "dt3": "2014-01-03T00:00:00+02:00"}`,
			`{"txt2":"abraka#","int2":0,"num2":0.4333333333333333,"dt2":"0000-01-31T00:00:00+02:00","txt3":"A#","int3":-1,"num3":1.3,"dt3":"2014-02-03T00:00:00+01:00"}`},
		{"simple_nums_count", `{"nums":[1,2,3,4.4]}`, `{"ret":4}`},
		{"simple_sum_nums", `{"nums":[1,2,3.3]}`, `{"outnums":[2,4,6.6000000000000005],"ret":6.3}`},
	} {
		got := runTest(t, outFn, "-connect="+*flagConnect, "TST_oracall."+todo[0], todo[1])
		if strings.Index(todo[2], "{{NOW}}") >= 0 {
			todo[2] = strings.Replace(todo[2], "{{NOW}}", time.Now().Format(time.RFC3339), -1)
		}
		if strings.TrimSpace(got) != todo[2] {
			t.Errorf("%d. awaited\n\t%s\ngot\n\t%s", i, todo[2], got)
		}
	}
}

func TestGenRec(t *testing.T) {
	conn := getConnection(t)

	cu := conn.NewCursor()
	defer cu.Close()

	build(t)
	outFn := generateAndBuild(t, "REC_")

	for i, todo := range [][3]string{
		{"rec_in", `{"rec":{"num":33,"text":"xxx"}}`, `{"ret":"33;;xxx"}`},
		{"rec_tab_in", `{"tab":[{"num":1,"text":"A"},{"num":2,"text":"B"}]}`,
			`{"ret":"1;;A` + "\n" + `2;;B"}`},
	} {
		got := runTest(t, outFn, "-connect="+*flagConnect, "TST_oracall."+todo[0], todo[1])
		if strings.Index(todo[2], "{{NOW}}") >= 0 {
			todo[2] = strings.Replace(todo[2], "{{NOW}}", time.Now().Format(time.RFC3339), -1)
		}
		if strings.TrimSpace(got) != todo[2] {
			t.Errorf("%d. awaited\n\t%s\ngot\n\t%s", i, todo[2], got)
		}
	}
}

func createStoredProc(t *testing.T) {
	cu := conn.NewCursor()
	defer cu.Close()

	err := cu.Execute(`CREATE OR REPLACE PACKAGE TST_oracall AS
TYPE num_tab_typ IS TABLE OF NUMBER INDEX BY BINARY_INTEGER;

<<<<<<< HEAD
TYPE mix_rec_typ IS RECORD (num NUMBER, dt DATE, text VARCHAR2(1000));
TYPE mix_tab_typ IS TABLE OF mix_rec_typ INDEX BY BINARY_INTEGER;

PROCEDURE simple_char_in(txt IN VARCHAR2);
FUNCTION simple_char_out RETURN VARCHAR2;
PROCEDURE simple_num_in(num IN NUMBER);
FUNCTION simple_num_out RETURN NUMBER;
PROCEDURE simple_date_in(dat IN DATE);
FUNCTION simple_date_out RETURN DATE;
FUNCTION simple_char_in_char_ret(txt IN VARCHAR2) RETURN VARCHAR2;
PROCEDURE simple_all_inout(
=======
PROCEDURE char_in(txt IN VARCHAR2);
FUNCTION char_out RETURN VARCHAR2;
PROCEDURE num_in(num IN NUMBER);
FUNCTION num_out RETURN NUMBER;
PROCEDURE date_in(dat IN DATE);
FUNCTION date_out RETURN DATE;
FUNCTION char_in_char_ret(txt IN VARCHAR2) RETURN VARCHAR2;
PROCEDURE all_inout(
>>>>>>> 76d0bab6
    txt1 IN VARCHAR2, int1 IN PLS_INTEGER, num1 IN NUMBER, dt1 IN DATE,
    txt2 OUT VARCHAR2, int2 OUT PLS_INTEGER, num2 OUT NUMBER, dt2 OUT DATE,
    txt3 IN OUT VARCHAR2, int3 IN OUT PLS_INTEGER, num3 IN OUT NUMBER, dt3 IN OUT DATE);

<<<<<<< HEAD
FUNCTION simple_nums_count(nums IN num_tab_typ) RETURN PLS_INTEGER;
FUNCTION simple_sum_nums(nums IN num_tab_typ, outnums OUT num_tab_typ) RETURN NUMBER;

FUNCTION rec_in(rec IN mix_rec_typ) RETURN VARCHAR2;
FUNCTION rec_tab_in(tab IN mix_tab_typ) RETURN VARCHAR2;
=======
FUNCTION nums_count(nums IN num_tab_typ) RETURN PLS_INTEGER;
FUNCTION sum_nums(nums IN num_tab_typ, outnums OUT num_tab_typ) RETURN NUMBER;
>>>>>>> 76d0bab6
END TST_oracall;
    `, nil, nil)
	if err != nil {
		t.Fatalf("error creating package head: %v", err)
	}
	if err = cu.Execute(`CREATE OR REPLACE PACKAGE BODY TST_oracall AS
PROCEDURE simple_char_in(txt IN VARCHAR2) IS
  v_txt VARCHAR2(1000) := SUBSTR(txt, 1, 100);
BEGIN NULL; END simple_char_in;
FUNCTION simple_char_out RETURN VArCHAR2 IS BEGIN RETURN('A'); END simple_char_out;

PROCEDURE simple_num_in(num IN NUMBER) IS
  v_num NUMBER := num;
BEGIN NULL; END simple_num_in;

PROCEDURE simple_date_in(dat IN DATE) IS
  v_dat DATE := dat;
BEGIN NULL; END simple_date_in;

FUNCTION simple_char_in_char_ret(txt IN VARCHAR2) RETURN VARCHAR2 IS
  v_txt CONSTANT VARCHAR2(4000) := SUBSTR(txt, 1, 4000);
  v_ret VARCHAR2(4000);
BEGIN
  SELECT DUMP(txt) INTO v_ret FROM DUAL;
  RETURN v_ret;
END simple_char_in_char_ret;

FUNCTION simple_date_out RETURN DATE IS BEGIN RETURN SYSDATE; END simple_date_out;
FUNCTION simple_num_out RETURN NUMBER IS BEGIN RETURN 2/3; END simple_num_out;

PROCEDURE simple_all_inout(
    txt1 IN VARCHAR2, int1 IN PLS_INTEGER, num1 IN NUMBER, dt1 IN DATE,
    txt2 OUT VARCHAR2, int2 OUT PLS_INTEGER, num2 OUT NUMBER, dt2 OUT DATE,
    txt3 IN OUT VARCHAR2,
    int3 IN OUT PLS_INTEGER, num3 IN OUT NUMBER, dt3 IN OUT DATE) IS
BEGIN
  txt2 := txt1||'#'; int2 := NVL(int1, 0) + 1;
  num2 := NVL(num1, 0) + 1/3; dt2 := ADD_MONTHS(NVL(dt1, SYSDATE), 1);
  txt3 := txt3||'#'; int3 := NVL(int3, 0) + 1;
  num3 := NVL(num3, 0) + 1; dt3 := ADD_MONTHS(NVL(dt3, SYSDATE), 1);
END simple_all_inout;

FUNCTION simple_nums_count(nums IN num_tab_typ) RETURN PLS_INTEGER IS
BEGIN
  RETURN nums.COUNT;
END simple_nums_count;

FUNCTION simple_sum_nums(nums IN num_tab_typ, outnums OUT num_tab_typ) RETURN NUMBER IS
  v_idx PLS_INTEGER;
  s NUMBER := 0;
BEGIN
  outnums.DELETE;
  v_idx := nums.FIRST;
  WHILE v_idx IS NOT NULL LOOP
    s := NVL(s, 0) + NVL(nums(v_idx), 0);
    outnums(v_idx) := NVL(nums(v_idx), 0) * 2;
    v_idx := nums.NEXT(v_idx);
  END LOOP;
  RETURN(s);
END simple_sum_nums;

FUNCTION rec_in(rec IN mix_rec_typ) RETURN VARCHAR2 IS
BEGIN
  RETURN rec.num||';"'||TO_CHAR(rec.dt, 'YYYY-MM-DD HH24:MI:SS')||'";"'||rec.text||'"';
END rec_in;

FUNCTION rec_tab_in(tab IN mix_tab_typ) RETURN VARCHAR2 IS
  i PLS_INTEGER;
  text VARCHAR2(32767);
BEGIN
  i := tab.FIRST;
  WHILE i IS NOT NULL LOOP
    text := text||CHR(10)||SUBSTR(
              tab(i).num||';"'||TO_CHAR(tab(i).dt, 'YYYY-MM-DD HH24:MI:SS')
              ||'";"'||tab(i).text||'"',
              1, GREATEST(0, 32767-LENGTH(text)-1));
    EXIT WHEN LENGTH(text) >= 32767;
    i := tab.NEXT(i);
  END LOOP;
  RETURN(text);
END rec_tab_in;

FUNCTION nums_count(nums IN num_tab_typ) RETURN PLS_INTEGER IS
BEGIN
  RETURN nums.COUNT;
END nums_count;

FUNCTION sum_nums(nums IN num_tab_typ, outnums OUT num_tab_typ) RETURN NUMBER IS
  v_idx PLS_INTEGER;
  s NUMBER := 0;
BEGIN
  outnums.DELETE;
  v_idx := nums.FIRST;
  WHILE v_idx IS NOT NULL LOOP
    s := NVL(s, 0) + NVL(nums(v_idx), 0);
    outnums(v_idx) := NVL(nums(v_idx), 0) * 2;
    v_idx := nums.NEXT(v_idx);
  END LOOP;
  RETURN(s);
END sum_nums;

END TST_oracall;
    `, nil, nil); err != nil {
		t.Fatalf("error creating package body: %v", err)
	}
	if err = cu.Execute("SELECT text FROM user_errors WHERE name = :1", []interface{}{"TST_ORACALL"}, nil); err != nil {
		t.Fatalf("error querying errors: %v", err)
	}
	rows, err := cu.FetchAll()
	if err != nil {
		t.Fatalf("error fetching errors: %v", err)
	}
	if len(rows) > 0 {
		errTexts := make([]string, len(rows))
		for i := range rows {
			errTexts[i] = rows[i][0].(string)
		}
		t.Fatalf("error with package: %s", strings.Join(errTexts, "\n"))
	}
}
func runCommand(t *testing.T, prog string, args ...string) {
	out, err := exec.Command(prog, args...).CombinedOutput()
	if err != nil {
		t.Errorf("error '%q %s': %v\n%s", prog, args, err, out)
		t.FailNow()
	} else {
		t.Logf("%q %s:\n%s", prog, args, out)
	}
}

func build(t *testing.T) {
	buildOnce.Do(func() {
		createStoredProc(t)
		runCommand(t, "go", "build")
	})
}

func generateAndBuild(t *testing.T, prefix string) (outFn string) {
	runCommand(t, "sh", "-c",
		"./oracall -F -connect='"+*flagConnect+
			"' TST_ORACALL."+strings.ToUpper(prefix)+"%"+
			" >./testdata/integration_test/generated_functions.go")

	if outFh, err := ioutil.TempFile("", "oracall-integration_test"); err != nil {
		t.Errorf("cannot create temp file: %v", err)
		t.FailNow()
	} else {
		outFn = outFh.Name()
		outFh.Close()
	}
	os.Remove(outFn)
	runCommand(t, "go", "build", "-o="+outFn, "./testdata/integration_test")
	return
}

<<<<<<< HEAD
var errBuf = bytes.NewBuffer(make([]byte, 0, 512))

func runTest(t *testing.T, prog string, args ...string) string {
	c := exec.Command(prog, args...)
	errBuf.Reset()
	c.Stderr = errBuf
	out, err := c.Output()
	if err != nil {
		t.Errorf("error '%q %s': %v\n%s", prog, args, err, errBuf)
		t.FailNow()
	} else {
		t.Logf("%q %s:\n%s\n%s", prog, args, out, errBuf)
=======
	for i, todo := range [][3]string{
		{"char_in", `{"txt": "abraka dabra"}`, `{}`},
		{"char_out", `{}`, `{"ret":"A"}`},
		{"num_in", `{"num": 33}`, `{}`},
		{"num_out", `{}`, `{"ret":0.6666666666666665}`},
		{"date_in", `{"dat": "2013-12-25T21:15:00+01:00"}`, `{}`},
		{"date_out", `{}`, `{"ret":"{{NOW}}"}`}, // 5.
		{"char_in_char_ret", `{"txt": "abraka dabra"}`, `{"ret":"Typ=1 Len=12: 97,98,114,97,107,97,32,100,97,98,114,97"}`},
		{"all_inout",
			`{"txt1": "abraka", "txt3": "A", "int1": -1, "int3": -2, "num1": 0.1, "num3": 0.3, "dt1": null, "dt3": "2014-01-03T00:00:00+02:00"}`,
			`{"txt2":"abraka#","int2":0,"num2":0.4333333333333333,"dt2":"0000-01-31T00:00:00+02:00","txt3":"A#","int3":-1,"num3":1.3,"dt3":"2014-02-03T00:00:00+01:00"}`},
		{"nums_count", `{"nums":[1,2,3,4.4]}`, `{"ret":4}`},
		{"sum_nums", `{"nums":[1,2,3.3]}`, `{"outnums":[2,4,6.6000000000000005],"ret":6.3}`},
	} {
		got := runTest(outFn, "-connect="+*flagConnect, "TST_oracall."+todo[0], todo[1])
		if strings.Index(todo[2], "{{NOW}}") >= 0 {
			todo[2] = strings.Replace(todo[2], "{{NOW}}", time.Now().Format(time.RFC3339), -1)
		}
		if strings.TrimSpace(got) != todo[2] {
			t.Errorf("%d. awaited\n\t%s\ngot\n\t%s", i, todo[2], got)
		}
>>>>>>> 76d0bab6
	}
	return string(out)
}

//var dsn = flag.String("connect", "", "Oracle DSN (user/passw@sid)")
var dbg = flag.Bool("debug", false, "print debug messages?")
var buildOnce sync.Once

func init() {
	flag.Parse()
}

var conn oracle.Connection

func getConnection(t *testing.T) oracle.Connection {
	if conn.IsConnected() {
		return conn
	}

	if !(flagConnect != nil && *flagConnect != "") {
		t.Logf("cannot test connection without dsn!")
		t.FailNow()
	}
	user, passw, sid := oracle.SplitDSN(*flagConnect)
	var err error
	conn, err = oracle.NewConnection(user, passw, sid, false)
	if err != nil {
		log.Panicf("error creating connection to %s: %s", *flagConnect, err)
	}
	if err = conn.Connect(0, false); err != nil {
		log.Panicf("error connecting: %s", err)
	}
	return conn
}<|MERGE_RESOLUTION|>--- conflicted
+++ resolved
@@ -98,7 +98,6 @@
 	err := cu.Execute(`CREATE OR REPLACE PACKAGE TST_oracall AS
 TYPE num_tab_typ IS TABLE OF NUMBER INDEX BY BINARY_INTEGER;
 
-<<<<<<< HEAD
 TYPE mix_rec_typ IS RECORD (num NUMBER, dt DATE, text VARCHAR2(1000));
 TYPE mix_tab_typ IS TABLE OF mix_rec_typ INDEX BY BINARY_INTEGER;
 
@@ -110,30 +109,15 @@
 FUNCTION simple_date_out RETURN DATE;
 FUNCTION simple_char_in_char_ret(txt IN VARCHAR2) RETURN VARCHAR2;
 PROCEDURE simple_all_inout(
-=======
-PROCEDURE char_in(txt IN VARCHAR2);
-FUNCTION char_out RETURN VARCHAR2;
-PROCEDURE num_in(num IN NUMBER);
-FUNCTION num_out RETURN NUMBER;
-PROCEDURE date_in(dat IN DATE);
-FUNCTION date_out RETURN DATE;
-FUNCTION char_in_char_ret(txt IN VARCHAR2) RETURN VARCHAR2;
-PROCEDURE all_inout(
->>>>>>> 76d0bab6
     txt1 IN VARCHAR2, int1 IN PLS_INTEGER, num1 IN NUMBER, dt1 IN DATE,
     txt2 OUT VARCHAR2, int2 OUT PLS_INTEGER, num2 OUT NUMBER, dt2 OUT DATE,
     txt3 IN OUT VARCHAR2, int3 IN OUT PLS_INTEGER, num3 IN OUT NUMBER, dt3 IN OUT DATE);
 
-<<<<<<< HEAD
 FUNCTION simple_nums_count(nums IN num_tab_typ) RETURN PLS_INTEGER;
 FUNCTION simple_sum_nums(nums IN num_tab_typ, outnums OUT num_tab_typ) RETURN NUMBER;
 
 FUNCTION rec_in(rec IN mix_rec_typ) RETURN VARCHAR2;
 FUNCTION rec_tab_in(tab IN mix_tab_typ) RETURN VARCHAR2;
-=======
-FUNCTION nums_count(nums IN num_tab_typ) RETURN PLS_INTEGER;
-FUNCTION sum_nums(nums IN num_tab_typ, outnums OUT num_tab_typ) RETURN NUMBER;
->>>>>>> 76d0bab6
 END TST_oracall;
     `, nil, nil)
 	if err != nil {
@@ -289,7 +273,6 @@
 	return
 }
 
-<<<<<<< HEAD
 var errBuf = bytes.NewBuffer(make([]byte, 0, 512))
 
 func runTest(t *testing.T, prog string, args ...string) string {
@@ -302,29 +285,6 @@
 		t.FailNow()
 	} else {
 		t.Logf("%q %s:\n%s\n%s", prog, args, out, errBuf)
-=======
-	for i, todo := range [][3]string{
-		{"char_in", `{"txt": "abraka dabra"}`, `{}`},
-		{"char_out", `{}`, `{"ret":"A"}`},
-		{"num_in", `{"num": 33}`, `{}`},
-		{"num_out", `{}`, `{"ret":0.6666666666666665}`},
-		{"date_in", `{"dat": "2013-12-25T21:15:00+01:00"}`, `{}`},
-		{"date_out", `{}`, `{"ret":"{{NOW}}"}`}, // 5.
-		{"char_in_char_ret", `{"txt": "abraka dabra"}`, `{"ret":"Typ=1 Len=12: 97,98,114,97,107,97,32,100,97,98,114,97"}`},
-		{"all_inout",
-			`{"txt1": "abraka", "txt3": "A", "int1": -1, "int3": -2, "num1": 0.1, "num3": 0.3, "dt1": null, "dt3": "2014-01-03T00:00:00+02:00"}`,
-			`{"txt2":"abraka#","int2":0,"num2":0.4333333333333333,"dt2":"0000-01-31T00:00:00+02:00","txt3":"A#","int3":-1,"num3":1.3,"dt3":"2014-02-03T00:00:00+01:00"}`},
-		{"nums_count", `{"nums":[1,2,3,4.4]}`, `{"ret":4}`},
-		{"sum_nums", `{"nums":[1,2,3.3]}`, `{"outnums":[2,4,6.6000000000000005],"ret":6.3}`},
-	} {
-		got := runTest(outFn, "-connect="+*flagConnect, "TST_oracall."+todo[0], todo[1])
-		if strings.Index(todo[2], "{{NOW}}") >= 0 {
-			todo[2] = strings.Replace(todo[2], "{{NOW}}", time.Now().Format(time.RFC3339), -1)
-		}
-		if strings.TrimSpace(got) != todo[2] {
-			t.Errorf("%d. awaited\n\t%s\ngot\n\t%s", i, todo[2], got)
-		}
->>>>>>> 76d0bab6
 	}
 	return string(out)
 }
